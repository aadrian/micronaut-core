--- conflicted
+++ resolved
@@ -108,10 +108,6 @@
     }
 
     @Override
-<<<<<<< HEAD
-    public void setConversionService(ConversionService conversionService) {
-        this.conversionService = conversionService;
-=======
     public boolean equals(Object o) {
         if (this == o) {
             return true;
@@ -126,6 +122,10 @@
     @Override
     public int hashCode() {
         return Objects.hash(map);
->>>>>>> 1e98d85e
+    }
+
+    @Override
+    public void setConversionService(ConversionService conversionService) {
+        this.conversionService = conversionService;
     }
 }