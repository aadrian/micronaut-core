--- conflicted
+++ resolved
@@ -105,19 +105,6 @@
         String context = UUID.randomUUID().toString()
         ApplicationContext applicationContext = new DefaultApplicationContext(context)
         applicationContext.environment.addPropertySource(MapPropertySource.of(
-<<<<<<< HEAD
-                context,
-                ['datasources.default.abandonWhenPercentageFull'          : 99,
-                 'datasources.default.accessToUnderlyingConnectionAllowed': false,
-                 'datasources.default.alternateUsernameAllowed'           : true,
-                 'datasources.default.commitOnReturn'                     : true,
-                 'datasources.default.connectionProperties'               : 'prop1=value1;prop2=value2',
-                 'datasources.default.jndiName'                           : 'java:comp/env/FooBarPool',
-                 'datasources.default.dbProperties.DB_CLOSE_ON_EXIT'      : true,
-                 'datasources.default.dbProperties.DB_CLOSE_DELAY'        : 1,
-                 'datasources.default.defaultAutoCommit'                  : true,
-                 'datasources.default.defaultCatalog'                     : 'catalog']
-=======
                 'test',
                 ['datasources.default.abandonWhenPercentageFull': 99,
                 'datasources.default.accessToUnderlyingConnectionAllowed': false,
@@ -128,7 +115,6 @@
                 'datasources.default.dbProperties.fileLock': 'FS',
                 'datasources.default.defaultAutoCommit': true,
                 'datasources.default.defaultCatalog': 'catalog']
->>>>>>> dfb4f31b
         ))
         applicationContext.start()
 
