--- conflicted
+++ resolved
@@ -55,7 +55,6 @@
 
 class BeanIntrospectionSpec extends AbstractTypeElementSpec {
 
-<<<<<<< HEAD
     void "test import field introspection"() {
         when:
         def introspection = buildBeanIntrospection('test.$io_micronaut_inject_visitor_beans_MuxedEvent1', '''
@@ -97,8 +96,6 @@
         introspection.getProperty("content").get().get(new MuxedEvent2("abc", "xyz")) == "xyz"
     }
 
-=======
->>>>>>> 1ae5825f
     void "test reflective access to package private constructor"() {
         when:
         def introspection = BeanIntrospector.SHARED.getIntrospection(PackagePrivateConstructor)
