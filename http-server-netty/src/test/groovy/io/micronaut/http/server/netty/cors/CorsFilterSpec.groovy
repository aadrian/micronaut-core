/*
 * Copyright 2017-2019 original authors
 *
 * Licensed under the Apache License, Version 2.0 (the "License");
 * you may not use this file except in compliance with the License.
 * You may obtain a copy of the License at
 *
 * http://www.apache.org/licenses/LICENSE-2.0
 *
 * Unless required by applicable law or agreed to in writing, software
 * distributed under the License is distributed on an "AS IS" BASIS,
 * WITHOUT WARRANTIES OR CONDITIONS OF ANY KIND, either express or implied.
 * See the License for the specific language governing permissions and
 * limitations under the License.
 */
package io.micronaut.http.server.netty.cors

import io.micronaut.context.ApplicationContext
import io.micronaut.core.annotation.Nullable
import io.micronaut.core.async.publisher.Publishers
import io.micronaut.core.util.StringUtils
import io.micronaut.http.*
import io.micronaut.http.annotation.Controller
import io.micronaut.http.annotation.Get
import io.micronaut.http.filter.ServerFilterChain
import io.micronaut.http.server.HttpServerConfiguration
import io.micronaut.http.server.cors.CorsFilter
import io.micronaut.http.server.cors.CorsOriginConfiguration
import io.micronaut.http.server.util.HttpHostResolver
import io.micronaut.runtime.server.EmbeddedServer
import io.micronaut.web.router.RouteMatch
import io.micronaut.web.router.Router
import io.micronaut.web.router.UriRouteMatch
import org.apache.http.client.utils.URIBuilder
import org.reactivestreams.Publisher
import reactor.core.publisher.Mono
import spock.lang.AutoCleanup
import spock.lang.Shared
import spock.lang.Specification
import spock.lang.Unroll

import java.util.stream.Collectors

import static io.micronaut.http.HttpHeaders.*

class CorsFilterSpec extends Specification {

    @Shared
    @AutoCleanup
    EmbeddedServer embeddedServer = ApplicationContext.run(EmbeddedServer)

    void "non CORS request is passed through"() {
        given:
        HttpServerConfiguration.CorsConfiguration config = enabledCorsConfiguration()
        CorsFilter corsHandler = buildCorsHandler(config)
        HttpRequest request = createRequest(null as String)

        when:
        Optional<MutableHttpResponse<?>> result = Mono.from(corsHandler.doFilter(request, okChain())).blockOptional()

        then: "the request is passed through"
        result.isPresent()

        when:
        MutableHttpResponse<?> response = result.get()

        then:
        HttpStatus.OK == response.status()
        response.headers.names().isEmpty()
    }

    void "request with origin and no matching configuration"() {
        given:
        String origin = 'http://www.bar.com'
        HttpRequest request = createRequest(origin)
        CorsOriginConfiguration originConfig = new CorsOriginConfiguration()
        originConfig.allowedOrigins = ['http://www.foo.com']
        HttpServerConfiguration.CorsConfiguration config = enabledCorsConfiguration([foo: originConfig])
        CorsFilter corsHandler = buildCorsHandler(config)

        when:
        Optional<MutableHttpResponse<?>> result = Mono.from(corsHandler.doFilter(request, okChain())).blockOptional()

        then:
        result.isPresent()

        when:
        MutableHttpResponse<?> response = result.get()

        then: "the request is passed through because no configuration matches the origin"
        HttpStatus.OK == response.status()
        response.headers.names().isEmpty()
    }

    @Unroll
    void "regex matching configuration"(List<String> regex, String origin) {
        given:
        HttpRequest request = createRequest(origin)
        request.getAttribute(HttpAttributes.ROUTE_MATCH, RouteMatch.class) >> Optional.empty()

        CorsOriginConfiguration originConfig = new CorsOriginConfiguration()
        originConfig.allowedOrigins = regex
        HttpServerConfiguration.CorsConfiguration config = enabledCorsConfiguration([foo: originConfig])
        CorsFilter corsHandler = buildCorsHandler(config)

        when:
        Optional<MutableHttpResponse<?>> result = Mono.from(corsHandler.doFilter(request, okChain())).blockOptional()

        then:
        result.isPresent()

        when:
        MutableHttpResponse<?> response = result.get()

        then:
        HttpStatus.OK == response.status()
        response.headers.names().size() == 3
        response.headers.find { it.key == 'Access-Control-Allow-Origin' }
        response.headers.find { it.key == 'Vary' }
        response.headers.find { it.key == 'Access-Control-Allow-Credentials' }
        response.headers.find { it.key == 'Access-Control-Allow-Origin' }.value == [origin]
        response.headers.find { it.key == 'Vary' }.value == ['Origin']
        response.headers.find { it.key == 'Access-Control-Allow-Credentials' }.value == [StringUtils.TRUE]

        where:
        regex                               | origin
        ['.*']                              | 'http://www.bar.com'
        ['^http://www\\.(foo|bar)\\.com$']  | 'http://www.bar.com'
        ['^http://www\\.(foo|bar)\\.com$']  | 'http://www.foo.com'
        ['.*bar$', '.*foo$']                | 'asdfasdf foo'
        ['.*bar$', '.*foo$']                | 'asdfasdf bar'
    }

    void "test handleRequest with disallowed method"() {
        given:
        String origin = 'http://www.foo.com'
        HttpRequest request = createRequest(origin)

        CorsOriginConfiguration originConfig = new CorsOriginConfiguration()
        originConfig.allowedOrigins = ['http://www.foo.com']
        originConfig.allowedMethods = [HttpMethod.GET]
        HttpServerConfiguration.CorsConfiguration config = enabledCorsConfiguration([foo: originConfig])

        CorsFilter corsHandler = buildCorsHandler(config)

        when:
        Optional<MutableHttpResponse<?>> result = Mono.from(corsHandler.doFilter(request, okChain())).blockOptional()

        then:
        result.isPresent()

        when:
        MutableHttpResponse<?> response = result.get()

        then:
        HttpStatus.FORBIDDEN == response.status()
        response.headers.names().isEmpty()
    }

    void "with disallowed header (not preflight) the request is passed through because allowed headers are only checked for preflight requests"() {
        given:
        String origin = 'http://www.foo.com'
        HttpRequest request = createRequest(origin)
        request.getMethod() >> HttpMethod.GET

        CorsOriginConfiguration originConfig = new CorsOriginConfiguration()
        originConfig.allowedOrigins = ['http://www.foo.com']
        originConfig.allowedMethods = [HttpMethod.GET]
        HttpServerConfiguration.CorsConfiguration config = enabledCorsConfiguration([foo: originConfig])
        CorsFilter corsHandler = buildCorsHandler(config)

        when:
        Optional<MutableHttpResponse<?>> result = Mono.from(corsHandler.doFilter(request, okChain())).blockOptional()

        then:
        result.isPresent()

        when:
        MutableHttpResponse<?> response = result.get()

        then:
        HttpStatus.OK == response.status()
        response.headers.names().size() == 3
        response.headers.find { it.key == 'Access-Control-Allow-Origin' }
        response.headers.find { it.key == 'Vary' }
        response.headers.find { it.key == 'Access-Control-Allow-Credentials' }
        response.headers.find { it.key == 'Access-Control-Allow-Origin' }.value == ['http://www.foo.com']
        response.headers.find { it.key == 'Vary' }.value == ['Origin']
        response.headers.find { it.key == 'Access-Control-Allow-Credentials' }.value == [StringUtils.TRUE]
    }

    void "test preflight handleRequest with disallowed header"() {
        given:
        String origin = 'http://www.foo.com'
        HttpHeaders headers = Stub(HttpHeaders) {
            getOrigin() >> Optional.of(origin)
            getFirst(ACCESS_CONTROL_REQUEST_METHOD, _) >> Optional.of(HttpMethod.GET)
            get(ACCESS_CONTROL_REQUEST_HEADERS, _) >> Optional.of(['foo', 'bar'])
            contains(ACCESS_CONTROL_REQUEST_METHOD) >> true
        }
        HttpRequest request = createRequest(headers)
        request.getMethod() >> HttpMethod.OPTIONS
        request.getUri() >> new URIBuilder( '/example' ).build()
        List<UriRouteMatch<?,?>> routes = embeddedServer.getApplicationContext().getBean(Router).
                findAny(request.getUri().toString(), request)
                .collect(Collectors.toList())

        request.getAttribute(HttpAttributes.AVAILABLE_HTTP_METHODS, _) >> Optional.of(routes.stream().map(route->route.getHttpMethod()).collect(Collectors.toList()))

        CorsOriginConfiguration originConfig = new CorsOriginConfiguration()
        originConfig.allowedOrigins = ['http://www.foo.com']
        originConfig.allowedMethods = [HttpMethod.GET]
        originConfig.allowedHeaders = ['foo']

        HttpServerConfiguration.CorsConfiguration config = enabledCorsConfiguration([foo: originConfig])

        CorsFilter corsHandler = buildCorsHandler(config)

        when:
        Optional<MutableHttpResponse<?>> result = Mono.from(corsHandler.doFilter(request, okChain())).blockOptional()

        then:
        result.isPresent()

        when:
        MutableHttpResponse<?> response = result.get()

        then: "the request is rejected because bar is not allowed"
        HttpStatus.FORBIDDEN == response.status()
    }

    void "test preflight with allowed header"() {
        given:
        String origin = 'http://www.foo.com'

        HttpHeaders headers = Stub(HttpHeaders) {
            getOrigin() >> Optional.of(origin)
            getFirst(ACCESS_CONTROL_REQUEST_METHOD, _) >> Optional.of(HttpMethod.GET)
            get(ACCESS_CONTROL_REQUEST_HEADERS, _) >> Optional.of(['foo'])
            contains(ACCESS_CONTROL_REQUEST_METHOD) >> true
        }
        HttpRequest request = createRequest(headers)
        request.getMethod() >> HttpMethod.OPTIONS
        request.getUri() >> new URIBuilder( '/example' ).build()
        List<UriRouteMatch<?,?>> routes = embeddedServer.getApplicationContext().getBean(Router).
                findAny(request.getUri().toString(), request)
                .collect(Collectors.toList())
        request.getAttribute(HttpAttributes.AVAILABLE_HTTP_METHODS, _) >> Optional.of(routes.stream().map(route->route.getHttpMethod()).collect(Collectors.toList()))

        CorsOriginConfiguration originConfig = new CorsOriginConfiguration()
        originConfig.allowedOrigins = ['http://www.foo.com']
        originConfig.allowedMethods = [HttpMethod.GET]
        originConfig.allowedHeaders = ['foo', 'bar']

        HttpServerConfiguration.CorsConfiguration config = enabledCorsConfiguration([foo: originConfig])

        CorsFilter corsHandler = buildCorsHandler(config)


        when:
        Optional<MutableHttpResponse<?>> result = Mono.from(corsHandler.doFilter(request, okChain())).blockOptional()

        then:
        result.isPresent()

        when:
        MutableHttpResponse<?> response = result.get()

        then:
        HttpStatus.OK == response.status()
        response.headers.names().size() == 6
        response.headers.find { it.key == 'Access-Control-Allow-Origin' }
        response.headers.find { it.key == 'Vary' }
        response.headers.find { it.key == 'Access-Control-Allow-Credentials' }
        response.headers.find { it.key == 'Access-Control-Allow-Methods' }
        response.headers.find { it.key == 'Access-Control-Allow-Headers' }
        response.headers.find { it.key == 'Access-Control-Max-Age' }
        response.headers.find { it.key == 'Access-Control-Allow-Origin' }.value == ['http://www.foo.com']
        response.headers.find { it.key == 'Vary' }.value == ['Origin']
        response.headers.find { it.key == 'Access-Control-Allow-Credentials' }.value == [StringUtils.TRUE]
        response.headers.find { it.key == 'Access-Control-Allow-Methods' }.value == ['GET']
        response.headers.find { it.key == 'Access-Control-Allow-Headers' }.value == ['foo']
        response.headers.find { it.key == 'Access-Control-Max-Age' }.value == ['1800']
    }

    void "test handleResponse when configuration not present"() {
        given:
        String origin = 'http://www.bar.com'
        HttpServerConfiguration.CorsConfiguration config = new HttpServerConfiguration.CorsConfiguration()
        CorsOriginConfiguration originConfig = new CorsOriginConfiguration()
        originConfig.allowedOrigins = ['http://www.foo.com']
        config.setConfigurations([foo: originConfig])
        CorsFilter corsHandler = buildCorsHandler(config)
        HttpHeaders headers = Stub(HttpHeaders) {
            getOrigin() >> Optional.of(origin)
        }
        HttpRequest request = Stub(HttpRequest) {
            getHeaders() >> headers
        }

        when:
        Optional<MutableHttpResponse<?>> result = Mono.from(corsHandler.doFilter(request, okChain())).blockOptional()

        then:
        notThrown(NullPointerException)
        result.isPresent()

        when:
        MutableHttpResponse<?> response = result.get()

        then:
        HttpStatus.OK == response.status()

        and:
        !response.getHeaders().get(ACCESS_CONTROL_ALLOW_ORIGIN)
        !response.getHeaders().get(VARY)
        !response.getHeaders().getAll(ACCESS_CONTROL_EXPOSE_HEADERS)
        !response.getHeaders().get(ACCESS_CONTROL_ALLOW_CREDENTIALS)
        !response.getHeaders().get(ACCESS_CONTROL_MAX_AGE)
    }

    void "verify behaviour for normal request"() {
        given:
        String origin = 'http://www.foo.com'
        HttpHeaders headers = Stub(HttpHeaders) {
            getOrigin() >> Optional.of(origin)
            contains(ACCESS_CONTROL_REQUEST_METHOD) >> true
        }
        HttpRequest request = Stub(HttpRequest) {
            getHeaders() >> headers
        }

        CorsOriginConfiguration originConfig = new CorsOriginConfiguration()
        originConfig.exposedHeaders = ['Foo-Header', 'Bar-Header']

        HttpServerConfiguration.CorsConfiguration config = enabledCorsConfiguration([foo: originConfig])
        CorsFilter corsHandler = buildCorsHandler(config)

        when:
        Optional<MutableHttpResponse<?>> result = Mono.from(corsHandler.doFilter(request, okChain())).blockOptional()

        then:
        result.isPresent()

        when:
        MutableHttpResponse<?> response = result.get()

        then:
        HttpStatus.OK == response.status()
        response.headers.names().size() == 5
        response.getHeaders().get(ACCESS_CONTROL_ALLOW_ORIGIN) == 'http://www.foo.com' // The origin is echo'd
        response.getHeaders().get(VARY) == 'Origin' // The vary header is set
        response.getHeaders().getAll(ACCESS_CONTROL_EXPOSE_HEADERS) == ['Foo-Header', 'Bar-Header' ]// Expose headers are set from config
        response.getHeaders().get(ACCESS_CONTROL_ALLOW_CREDENTIALS) == 'true' // Allow credentials header is set
        response.getHeaders().get(ACCESS_CONTROL_MAX_AGE) == '1800'
    }

    void "test handleResponse for preflight request"() {
        given:
        HttpHeaders headers = Stub(HttpHeaders) {
            contains(ACCESS_CONTROL_REQUEST_METHOD) >> true
            get(ACCESS_CONTROL_REQUEST_HEADERS, _) >> Optional.of(['X-Header', 'Y-Header'])
            getFirst(ACCESS_CONTROL_REQUEST_METHOD, _) >> Optional.of(HttpMethod.GET)
            getOrigin() >> Optional.of('http://www.foo.com')
        }
        URI uri = new URIBuilder('/example').build()
        HttpRequest request = Stub(HttpRequest) {
            getHeaders() >> headers
            getMethod() >> HttpMethod.OPTIONS
            getUri() >> uri
        }
        List<UriRouteMatch<?,?>> routes = embeddedServer.getApplicationContext().getBean(Router).
                findAny(uri.toString(), request)
                .collect(Collectors.toList())
        request.getAttribute(HttpAttributes.AVAILABLE_HTTP_METHODS, _) >> Optional.of(routes.stream().map(route -> route.getHttpMethod()).collect(Collectors.toList()))

        CorsOriginConfiguration originConfig = new CorsOriginConfiguration()
        originConfig.exposedHeaders = ['Foo-Header', 'Bar-Header']
        HttpServerConfiguration.CorsConfiguration config = enabledCorsConfiguration([foo: originConfig])

        CorsFilter corsHandler = buildCorsHandler(config)

        when:
        Optional<MutableHttpResponse<?>> result = Mono.from(corsHandler.doFilter(request, okChain())).blockOptional()

        then:
        result.isPresent()

        when:
        MutableHttpResponse<?> response = result.get()

        then:
        HttpStatus.OK == response.status()
        response.headers.names().size() == 7
        response.getHeaders().get(ACCESS_CONTROL_ALLOW_METHODS) == 'GET'
        response.getHeaders().get(ACCESS_CONTROL_ALLOW_ORIGIN) == 'http://www.foo.com' // The origin is echo'd
        response.getHeaders().get(VARY) == 'Origin' // The vary header is set
        response.getHeaders().getAll(ACCESS_CONTROL_EXPOSE_HEADERS) == ['Foo-Header', 'Bar-Header'] // Expose headers are set from config
        response.getHeaders().get(ACCESS_CONTROL_ALLOW_CREDENTIALS) == 'true' // Allow credentials header is set
        response.getHeaders().getAll(ACCESS_CONTROL_ALLOW_HEADERS) == ['X-Header', 'Y-Header'] // Allow headers are echo'd from the request
        response.getHeaders().get(ACCESS_CONTROL_MAX_AGE) == '1800' // Max age is set from config
    }

    void "test handleResponse for preflight request with single header"() {
        given:
        CorsOriginConfiguration originConfig = new CorsOriginConfiguration()
        originConfig.exposedHeaders = ['Foo-Header', 'Bar-Header']

        HttpServerConfiguration.CorsConfiguration config = new HttpServerConfiguration.CorsConfiguration(singleHeader: true, enabled: true)
        config.setConfigurations([foo: originConfig])

        CorsFilter corsHandler = buildCorsHandler(config)

        HttpHeaders headers = Stub(HttpHeaders) {
            getOrigin() >> Optional.of('http://www.foo.com')
            contains(ACCESS_CONTROL_REQUEST_METHOD) >> true
            get(ACCESS_CONTROL_REQUEST_HEADERS, _) >> Optional.of(['X-Header', 'Y-Header'])
            getFirst(ACCESS_CONTROL_REQUEST_METHOD, _) >> Optional.of(HttpMethod.GET)
        }
        URI uri = new URIBuilder( '/example' ).build()
        HttpRequest request = Stub(HttpRequest) {
            getHeaders() >> headers
            getMethod() >> HttpMethod.OPTIONS
            getUri() >> uri
        }
        List<UriRouteMatch<?,?>> routes = embeddedServer.getApplicationContext().getBean(Router).
                findAny(request.getUri().toString(), request)
                .collect(Collectors.toList())
        request.getAttribute(HttpAttributes.AVAILABLE_HTTP_METHODS, _) >> Optional.of(routes.stream().map(route->route.getHttpMethod()).collect(Collectors.toList()))

        when:
        Optional<MutableHttpResponse<?>> result = Mono.from(corsHandler.doFilter(request, okChain())).blockOptional()

        then:
        result.isPresent()

        when:
        MutableHttpResponse<?> response = result.get()

        then:
        HttpStatus.OK == response.status()

        then: "the response is not modified"
        response.getHeaders().get(ACCESS_CONTROL_ALLOW_METHODS) == 'GET'
        response.getHeaders().get(ACCESS_CONTROL_ALLOW_ORIGIN) == 'http://www.foo.com' // The origin is echo'd
        response.getHeaders().get(VARY) == 'Origin' // The vary header is set
        response.getHeaders().get(ACCESS_CONTROL_EXPOSE_HEADERS) == 'Foo-Header,Bar-Header' // Expose headers are set from config
        response.getHeaders().get(ACCESS_CONTROL_ALLOW_CREDENTIALS) == 'true' // Allow credentials header is set
        response.getHeaders().get(ACCESS_CONTROL_ALLOW_HEADERS) == 'X-Header,Y-Header' // Allow headers are echo'd from the request
        response.getHeaders().get(ACCESS_CONTROL_MAX_AGE) == '1800' // Max age is set from config
    }

    void "test preflight handleRequest on route that doesn't exists"() {
        given:
        String origin = 'http://www.foo.com'
        HttpHeaders headers = Stub(HttpHeaders) {
            getFirst(ACCESS_CONTROL_REQUEST_METHOD, _) >> Optional.of(HttpMethod.GET)
            getOrigin() >> Optional.of(origin)
            contains(ACCESS_CONTROL_REQUEST_METHOD) >> true
        }
        URI uri = new URIBuilder( '/doesnt-exists-route' ).build()
        HttpRequest request = Stub(HttpRequest) {
            getHeaders() >> headers
            getUri() >> uri
            getMethod() >> HttpMethod.OPTIONS
        }
        List<UriRouteMatch<?,?>> routes = embeddedServer.getApplicationContext().getBean(Router).
                findAny(uri.toString(), request)
                .collect(Collectors.toList())
        request.getAttribute(HttpAttributes.AVAILABLE_HTTP_METHODS, _) >> Optional.of(routes.stream().map(route->route.getHttpMethod()).collect(Collectors.toList()))

        CorsOriginConfiguration originConfig = new CorsOriginConfiguration()
        originConfig.allowedOrigins = ['http://www.foo.com']
        originConfig.allowedMethods = [HttpMethod.GET]
        originConfig.allowedHeaders = ['foo', 'bar']

        HttpServerConfiguration.CorsConfiguration config = enabledCorsConfiguration([foo: originConfig])

        CorsFilter corsHandler = buildCorsHandler(config)

        when:
        Optional<MutableHttpResponse<?>> result = Mono.from(corsHandler.doFilter(request, okChain())).blockOptional()

        then:
        result.isPresent()

        when:
        MutableHttpResponse<?> response = result.get()

        then:
        HttpStatus.OK == response.status()
    }

    void "test preflight handleRequest on route that does exist but doesn't handle requested HTTP Method"() {
        given:

        CorsOriginConfiguration originConfig = new CorsOriginConfiguration()
        originConfig.exposedHeaders = ['Foo-Header', 'Bar-Header']

        HttpServerConfiguration.CorsConfiguration config = enabledCorsConfiguration([foo: originConfig])

        CorsFilter corsHandler = buildCorsHandler(config)

        String origin = 'http://www.foo.com'
        HttpHeaders headers = Stub(HttpHeaders) {
            getOrigin() >> Optional.of(origin)
            getFirst(ACCESS_CONTROL_REQUEST_METHOD, _) >> Optional.of(HttpMethod.POST)
            contains(ACCESS_CONTROL_REQUEST_METHOD) >> true
        }
        URI uri = new URIBuilder( '/example' ).build()
        HttpRequest request = Stub(HttpRequest) {
            getHeaders() >> headers
            getMethod() >> HttpMethod.OPTIONS
            getUri() >> uri
        }

        List<UriRouteMatch<?,?>> routes = embeddedServer.getApplicationContext().getBean(Router).
                findAny(request.getUri().toString(), request)
                .collect(Collectors.toList())
        request.getAttribute(HttpAttributes.AVAILABLE_HTTP_METHODS, _) >> Optional.of(routes.stream().map(route->route.getHttpMethod()).collect(Collectors.toList()))

        when:
        Optional<MutableHttpResponse<?>> result = Mono.from(corsHandler.doFilter(request, okChain())).blockOptional()

        then:
        result.isPresent()

        when:
        MutableHttpResponse<?> response = result.get()

        then:
        HttpStatus.OK == response.status()
    }

    @Controller
    static class TestController{

        @Get("/example")
        String example() { return "Example"}
    }

    private HttpRequest<?> createRequest(String originHeader) {
        HttpHeaders headers = Stub(HttpHeaders) {
            getOrigin() >> Optional.ofNullable(originHeader)
        }
        createRequest(headers)
    }

    private HttpRequest<?> createRequest(HttpHeaders headers) {
        Stub(HttpRequest) {
            getHeaders() >> headers
        }
    }

    private ServerFilterChain okChain() {
        new ServerFilterChain() {
            @Override
            Publisher<MutableHttpResponse<?>> proceed(HttpRequest<?> req) {
                Publishers.just(HttpResponse.ok())
            }
        }
    }

    private HttpServerConfiguration.CorsConfiguration enabledCorsConfiguration(Map<String, CorsOriginConfiguration> corsConfigurationMap = null) {
        HttpServerConfiguration.CorsConfiguration config = new HttpServerConfiguration.CorsConfiguration() {
            @Override
            boolean isEnabled() {
                true
            }
        }
        if (corsConfigurationMap != null) {
            config.setConfigurations(corsConfigurationMap)
        }
        config
    }

    private CorsFilter buildCorsHandler(HttpServerConfiguration.CorsConfiguration config) {
        new CorsFilter(config ?: enabledCorsConfiguration(), new HttpHostResolver() {
            @Override
            String resolve(@Nullable HttpRequest request) {
<<<<<<< HEAD
                return "http://localhost:8080";
=======
                return "http://micronautexample.com";
>>>>>>> 58356787
            }
        })
    }
}<|MERGE_RESOLUTION|>--- conflicted
+++ resolved
@@ -578,11 +578,7 @@
         new CorsFilter(config ?: enabledCorsConfiguration(), new HttpHostResolver() {
             @Override
             String resolve(@Nullable HttpRequest request) {
-<<<<<<< HEAD
-                return "http://localhost:8080";
-=======
                 return "http://micronautexample.com";
->>>>>>> 58356787
             }
         })
     }
