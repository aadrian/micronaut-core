--- conflicted
+++ resolved
@@ -1,164 +1 @@
-<<<<<<< HEAD
-Micronaut supports CORS (link:https://www.w3.org/TR/cors/[Cross Origin Resource Sharing]) out of the box. By default, CORS requests are rejected. To enable processing of CORS requests, modify your configuration. For example:
-
-.CORS Configuration Example
-[configuration]
-----
-micronaut:
-  server:
-    cors:
-      enabled: true
-----
-
-By only enabling CORS processing, a "wide open" strategy is adopted that allows requests from any origin.
-
-To change the settings for all origins or a specific origin, change the configuration to provide one or more "configurations". By providing any configuration, the default "wide open" configuration is not configured.
-
-.CORS Configurations
-[configuration]
-----
-micronaut:
-  server:
-    cors:
-      enabled: true
-      configurations:
-        all:
-          ...
-        web:
-          ...
-        mobile:
-          ...
-----
-
-In the above example, three configurations are provided. Their names (`all`, `web`, `mobile`) are not important and have no significance inside Micronaut. They are there purely to be able to easily recognize the intended user of the configuration.
-
-The same configuration properties can be applied to each configuration. See link:{api}/io/micronaut/http/server/cors/CorsOriginConfiguration.html[CorsOriginConfiguration] for properties that can be defined. The values of each configuration supplied will default to the default values of the corresponding fields.
-
-When a CORS request is made, configurations are searched for allowed origins that match exactly or match the request origin through a regular expression.
-
-== Allowed Origins
-
-To allow any origin for a given configuration, don't include the `allowedOrigins` key in your configuration.
-
-For multiple valid origins, set the `allowedOrigins` key of the configuration to a list of strings. Each value can either be a static value (`http://www.foo.com`) or a regular expression (`^http(|s)://www\.google\.com$`).
-
-Regular expressions are passed to link:{javase}java/util/regex/Pattern.html#compile-java.lang.String-[Pattern#compile] and compared to the request origin with link:{javase}java/util/regex/Matcher.html#matches--[Matcher#matches].
-
-.Example CORS Configuration
-[configuration]
-----
-micronaut:
-  server:
-    cors:
-      enabled: true
-      configurations:
-        web:
-          allowedOrigins:
-            - http://foo.com
-            - ^http(|s):\/\/www\.google\.com$
-----
-
-== Allowed Methods
-
-To allow any request method for a given configuration, don't include the `allowedMethods` key in your configuration.
-
-For multiple allowed methods, set the `allowedMethods` key of the configuration to a list of strings.
-
-.Example CORS Configuration
-[configuration]
-----
-micronaut:
-  server:
-    cors:
-      enabled: true
-      configurations:
-        web:
-          allowedMethods:
-            - POST
-            - PUT
-----
-
-== Allowed Headers
-
-To allow any request header for a given configuration, don't include the `allowedHeaders` key in your configuration.
-
-For multiple allowed headers, set the `allowedHeaders` key of the configuration to a list of strings.
-
-.Example CORS Configuration
-[configuration]
-----
-micronaut:
-  server:
-    cors:
-      enabled: true
-      configurations:
-        web:
-          allowedHeaders:
-            - Content-Type
-            - Authorization
-----
-
-== Exposed Headers
-
-To configure the headers that are sent in the response to a CORS request through the `Access-Control-Expose-Headers` header, include a list of strings for the `exposedHeaders` key in your configuration. None are exposed by default.
-
-.Example CORS Configuration
-[configuration]
-----
-micronaut:
-  server:
-    cors:
-      enabled: true
-      configurations:
-        web:
-          exposedHeaders:
-            - Content-Type
-            - Authorization
-----
-
-== Allow Credentials
-
-Credentials are allowed by default for CORS requests. To disallow credentials, set the `allowCredentials` option to `false`.
-
-.Example CORS Configuration
-[configuration]
-----
-micronaut:
-  server:
-    cors:
-      enabled: true
-      configurations:
-        web:
-          allowCredentials: false
-----
-
-== Max Age
-
-The default maximum age that preflight requests can be cached is 30 minutes. To change that behavior, specify a value in seconds.
-
-.Example CORS Configuration
-[configuration]
-----
-micronaut:
-  server:
-    cors:
-      enabled: true
-      configurations:
-        web:
-          maxAge: 3600 # 1 hour
-----
-
-== Multiple Header Values
-
-By default, when a header has multiple values, multiple headers are sent, each with a single value. It is possible to change the behavior to send a single header with a comma-separated list of values by setting a configuration option.
-
-[configuration]
-----
-micronaut:
-  server:
-    cors:
-      single-header: true
-----
-=======
-Micronaut supports CORS (link:https://www.w3.org/TR/cors/[Cross Origin Resource Sharing]) out of the box. By default, CORS requests are rejected.
->>>>>>> 03dfd87f
+Micronaut supports CORS (link:https://www.w3.org/TR/cors/[Cross Origin Resource Sharing]) out of the box. By default, CORS requests are rejected.