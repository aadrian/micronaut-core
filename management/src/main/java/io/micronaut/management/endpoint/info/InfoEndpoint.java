/*
 * Copyright 2018 original authors
 *
 * Licensed under the Apache License, Version 2.0 (the "License");
 * you may not use this file except in compliance with the License.
 * You may obtain a copy of the License at
 *
 * http://www.apache.org/licenses/LICENSE-2.0
 *
 * Unless required by applicable law or agreed to in writing, software
 * distributed under the License is distributed on an "AS IS" BASIS,
 * WITHOUT WARRANTIES OR CONDITIONS OF ANY KIND, either express or implied.
 * See the License for the specific language governing permissions and
 * limitations under the License.
 */

package io.micronaut.management.endpoint.info;

import io.micronaut.management.endpoint.Endpoint;
import io.micronaut.management.endpoint.EndpointConfiguration;
import io.micronaut.management.endpoint.Read;
import io.reactivex.Single;

/**
 * <p>Exposes an {@link Endpoint} to provide information about the application.</p>
 *
 * @author Zachary Klein
 * @since 1.0
 */
@Endpoint(InfoEndpoint.NAME)
public class InfoEndpoint {

<<<<<<< HEAD
    /**
     * Constant with the name of the Info endpoint.
     */
=======
>>>>>>> 53189f78
    public static final String NAME = "info";

    /**
     * The prefix for Info endpoint configuration.
     */
    public static final String PREFIX = EndpointConfiguration.PREFIX + "." + NAME;

    private InfoAggregator infoAggregator;
    private InfoSource[] infoSources;

    /**
     * @param infoAggregator The {@link InfoAggregator}
     * @param infoSources    The {@link InfoSource}
     */
    public InfoEndpoint(InfoAggregator infoAggregator, InfoSource[] infoSources) {
        this.infoAggregator = infoAggregator;
        this.infoSources = infoSources;
    }

    /**
     * Returns the info response.
     *
     * @return A {@link org.reactivestreams.Publisher} of the info response
     */
    @Read
    Single getInfo() {
        return Single.fromPublisher(infoAggregator.aggregate(infoSources));
    }
}<|MERGE_RESOLUTION|>--- conflicted
+++ resolved
@@ -30,12 +30,9 @@
 @Endpoint(InfoEndpoint.NAME)
 public class InfoEndpoint {
 
-<<<<<<< HEAD
     /**
      * Constant with the name of the Info endpoint.
      */
-=======
->>>>>>> 53189f78
     public static final String NAME = "info";
 
     /**
