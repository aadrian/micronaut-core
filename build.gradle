--- conflicted
+++ resolved
@@ -5,11 +5,7 @@
     }
     dependencies {
         classpath "gradle.plugin.com.github.jengelman.gradle.plugins:shadow:7.0.0"
-<<<<<<< HEAD
-        classpath "io.micronaut.build.internal:micronaut-gradle-plugins:4.1.3"
-=======
         classpath "io.micronaut.build.internal:micronaut-gradle-plugins:4.1.5"
->>>>>>> 3e115cc1
         classpath "org.aim42:htmlSanityCheck:${libs.versions.htmlSanityCheck.get()}"
         classpath 'javax.xml.bind:jaxb-api:2.3.1'
         classpath "org.jetbrains.kotlin:kotlin-gradle-plugin:${libs.versions.managed.kotlin.asProvider().get()}"
