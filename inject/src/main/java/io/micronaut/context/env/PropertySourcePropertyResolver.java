/*
<<<<<<< HEAD
 * Copyright 2017 original authors
=======
 * Copyright 2017-2018 original authors
>>>>>>> 0dce8211
 *
 * Licensed under the Apache License, Version 2.0 (the "License");
 * you may not use this file except in compliance with the License.
 * You may obtain a copy of the License at
 *
 * http://www.apache.org/licenses/LICENSE-2.0
 *
 * Unless required by applicable law or agreed to in writing, software
 * distributed under the License is distributed on an "AS IS" BASIS,
 * WITHOUT WARRANTIES OR CONDITIONS OF ANY KIND, either express or implied.
 * See the License for the specific language governing permissions and
 * limitations under the License.
 */
package io.micronaut.context.env;

import io.micronaut.core.convert.ArgumentConversionContext;
import io.micronaut.core.convert.ConversionService;
import io.micronaut.core.util.CollectionUtils;
import io.micronaut.core.util.StringUtils;
import io.micronaut.core.value.MapPropertyResolver;
import io.micronaut.core.value.PropertyResolver;

import javax.annotation.Nullable;
import java.util.ArrayList;
import java.util.Arrays;
import java.util.Collections;
import java.util.LinkedHashMap;
import java.util.List;
import java.util.Locale;
import java.util.Map;
import java.util.Optional;
import java.util.Properties;
import java.util.concurrent.ConcurrentHashMap;
import java.util.stream.Collectors;

/**
 * <p>A {@link PropertyResolver} that resolves from one or many {@link PropertySource} instances</p>
 *
 * @author Graeme Rocher
 * @since 1.0
 */
public class PropertySourcePropertyResolver implements PropertyResolver {

    protected final ConversionService<?> conversionService;
    protected final PropertyPlaceholderResolver propertyPlaceholderResolver;
    protected final Map<String, PropertySource> propertySources = new ConcurrentHashMap<>(10);
    // properties are stored in an array of maps organized by character in the alphabet
    // this allows optimization of searches by prefix
    protected final Map<String, Object>[] catalog = new Map[57];

    /**
     * Creates a new, initially empty, {@link PropertySourcePropertyResolver} for the given {@link ConversionService}
     *
     * @param conversionService The {@link ConversionService}
     */
    public PropertySourcePropertyResolver(ConversionService<?> conversionService) {
        this.conversionService = conversionService;
        this.propertyPlaceholderResolver = new DefaultPropertyPlaceholderResolver(this);
    }

    /**
     * Creates a new, initially empty, {@link PropertySourcePropertyResolver}
     */
    public PropertySourcePropertyResolver() {
        this(ConversionService.SHARED);
    }

    /**
     * Creates a new {@link PropertySourcePropertyResolver} for the given {@link PropertySource} instances
     *
     * @param propertySources The {@link PropertySource} instances
     */
    public PropertySourcePropertyResolver(PropertySource... propertySources) {
        this(ConversionService.SHARED);
        if (propertySources != null) {
            for (PropertySource propertySource : propertySources) {
                addPropertySource(propertySource);
            }
        }
    }

    /**
     * Add a {@link PropertySource} to this resolver
     *
     * @param propertySource The {@link PropertySource} to add
     * @return This {@link PropertySourcePropertyResolver}
     */
    public PropertySourcePropertyResolver addPropertySource(@Nullable PropertySource propertySource) {
        if (propertySource != null) {
            propertySources.put(propertySource.getName(), propertySource);
            processPropertySource(propertySource, propertySource.getConvention());
        }
        return this;
    }

    /**
     * Add a property source for the given map
     *
     * @param values The values
     * @return This environment
     */
    public PropertySourcePropertyResolver addPropertySource(String name, @Nullable Map<String, ? super Object> values) {
        if (CollectionUtils.isNotEmpty(values)) {
            return addPropertySource(PropertySource.of(name, values));
        }
        return this;
    }

    @Override
    public boolean containsProperty(@Nullable String name) {
        if (StringUtils.isEmpty(name)) {
            return false;
        } else {

            Map<String, Object> entries = resolveEntriesForKey(name, false);
            if (entries == null) {
                return false;
            } else {
                name = trimIndex(name);
                return entries.containsKey(name) || entries.containsKey(normalizeName(name));
            }
        }
    }

    @Override
    public boolean containsProperties(@Nullable String name) {
        if (StringUtils.isEmpty(name)) {
            return false;
        } else {
            Map<String, Object> entries = resolveEntriesForKey(name, false);
            if (entries == null) {
                return false;
            } else {
                name = trimIndex(name);
                if (entries.containsKey(name) || entries.containsKey(normalizeName(name))) {
                    return true;
                } else {
                    String finalName = name + ".";
                    return entries.keySet().stream().anyMatch(key -> key.startsWith(finalName));
                }
            }
        }
    }

    @Override
    public <T> Optional<T> getProperty(@Nullable String name, ArgumentConversionContext<T> conversionContext) {
        if (StringUtils.isEmpty(name)) {
            return Optional.empty();
        } else {

            Map<String, Object> entries = resolveEntriesForKey(name, false);
            if (entries != null) {
                Object value = entries.get(name);
                if (value == null) {
                    value = entries.get(normalizeName(name));
                }
                if (value == null) {
                    int i = name.indexOf('[');
                    if (i > -1 && name.endsWith("]")) {
                        String newKey = name.substring(0, i);
                        value = entries.get(newKey);
                        if (value != null) {
                            String index = name.substring(i + 1, name.length() - 1);
                            if (StringUtils.isNotEmpty(index)) {
                                if (value instanceof List) {
                                    try {
                                        value = ((List) value).get(Integer.valueOf(index));
                                    } catch (NumberFormatException e) {
                                        // ignore
                                    }
                                } else if (value instanceof Map) {
                                    try {
                                        value = ((Map) value).get(index);
                                    } catch (NumberFormatException e) {
                                        // ignore
                                    }
                                }
                            }
                        } else {
                            String index = name.substring(i + 1, name.length() - 1);
                            if (StringUtils.isNotEmpty(index)) {
                                String subKey = newKey + '.' + index;
                                value = entries.get(subKey);
                            }
                        }
                    }
                }
                Class<T> requiredType = conversionContext.getArgument().getType();
                if (value != null) {
                    value = resolvePlaceHoldersIfNecessary(value);
                    return conversionService.convert(value, conversionContext);
                } else if (Properties.class.isAssignableFrom(requiredType)) {
                    Properties properties = resolveSubProperties(name, entries);
                    return Optional.of((T) properties);
                } else if (Map.class.isAssignableFrom(requiredType)) {
                    Map<String, Object> subMap = resolveSubMap(name, entries);
                    return conversionService.convert(subMap, requiredType, conversionContext);
                } else if (PropertyResolver.class.isAssignableFrom(requiredType)) {
                    Map<String, Object> subMap = resolveSubMap(name, entries);
                    return Optional.of((T) new MapPropertyResolver(subMap, conversionService));
                }
            }
        }
        return Optional.empty();
    }

    /**
     * Returns a combined Map of all properties in the catalog
     *
     * @return Map of all properties
     */
    public Map<String,Object> getAllProperties(){
        Map<String, Object> map = new HashMap<>();

        Arrays.stream(catalog)
                .filter(Objects::nonNull)
                .map(Map::entrySet)
                .flatMap(Collection::stream)
                .forEach((Map.Entry<String, Object> entry) -> {
                    String k = entry.getKey();
                    Object value = resolvePlaceHoldersIfNecessary(entry.getValue());
                    Map finalMap = map;
                    int index = k.indexOf('.');
                    if (index != -1) {
                        String[] keys = k.split("\\.");
                        for (int i = 0; i < keys.length -1; i++) {
                            if (!finalMap.containsKey(keys[i])) {
                                finalMap.put(keys[i], new HashMap<>());
                            }
                            Object next = finalMap.get(keys[i]);
                            if (next instanceof Map) {
                                finalMap = ((Map) next);
                            }
                        }
                        finalMap.put(keys[keys.length -1], value);
                    } else {
                        finalMap.put(k, value);
                    }
                });

        return map;
    }

    private String normalizeName(String name) {
        return name.toLowerCase(Locale.ENGLISH).replace('-', '.');
    }

    private Object resolvePlaceHoldersIfNecessary(Object value) {
        if (value instanceof CharSequence) {
            return propertyPlaceholderResolver.resolveRequiredPlaceholders(value.toString());
        }
        return value;
    }

<<<<<<< HEAD

=======
>>>>>>> 0dce8211
    protected Properties resolveSubProperties(String name, Map<String, Object> entries) {
        // special handling for maps for resolving sub keys
        Properties properties = new Properties();
        String prefix = name + '.';
        entries.entrySet().stream()
<<<<<<< HEAD
                .filter(map -> map.getKey().startsWith(prefix))
                .forEach(entry -> {
                    Object value = entry.getValue();
                    if (value != null) {
                        String key = entry.getKey().substring(prefix.length());
                        properties.put(key, resolvePlaceHoldersIfNecessary(value.toString()));
                    }
                });
=======
            .filter(map -> map.getKey().startsWith(prefix))
            .forEach(entry -> {
                Object value = entry.getValue();
                if (value != null) {
                    String key = entry.getKey().substring(prefix.length());
                    properties.put(key, resolvePlaceHoldersIfNecessary(value.toString()));
                }
            });
>>>>>>> 0dce8211

        return properties;
    }

    protected Map<String, Object> resolveSubMap(String name, Map<String, Object> entries) {
        // special handling for maps for resolving sub keys
        Map<String, Object> subMap = new LinkedHashMap<>();
        String prefix = name + '.';
        for (Map.Entry<String, Object> map : entries.entrySet()) {
            if (map.getKey().startsWith(prefix)) {
                String subMapKey = map.getKey().substring(prefix.length());
                int index = subMapKey.indexOf('.');
                Object value = resolvePlaceHoldersIfNecessary(map.getValue());
                if (index == -1) {
                    subMap.put(subMapKey, value);
                } else {
                    String mapKey = subMapKey.substring(0, index);
                    if (!subMap.containsKey(mapKey)) {
                        subMap.put(mapKey, new LinkedHashMap<>());
                    }
                    Map<String, Object> nestedMap = (Map<String, Object>) subMap.get(mapKey);
                    nestedMap.put(subMapKey.substring(index + 1), value);
                }
            }
        }
        return subMap;
    }

    protected void processPropertySource(PropertySource properties, PropertySource.PropertyConvention convention) {
        this.propertySources.put(properties.getName(), properties);
        synchronized (catalog) {
            for (String property : properties) {
                Object value = properties.get(property);

                List<String> resolvedProperties = resolvePropertiesForConvention(property, convention);
                for (String resolvedProperty : resolvedProperties) {
                    int i = resolvedProperty.indexOf('[');
                    if (i > -1 && resolvedProperty.endsWith("]")) {
                        String index = resolvedProperty.substring(i + 1, resolvedProperty.length() - 1);
                        if (StringUtils.isNotEmpty(index)) {
                            resolvedProperty = resolvedProperty.substring(0, i);
                            Map entries = resolveEntriesForKey(resolvedProperty, true);
                            Object v = entries.get(resolvedProperty);
                            if (StringUtils.isDigits(index)) {
                                Integer number = Integer.valueOf(index);
                                List list;
                                if (v instanceof List) {
                                    list = (List) v;
                                } else {
                                    list = new ArrayList(number);
                                    entries.put(resolvedProperty, list);
                                }
                                list.add(number, value);
                            } else {
                                Map map;
                                if (v instanceof Map) {
                                    map = (Map) v;
                                } else {
                                    map = new LinkedHashMap(3);
                                    entries.put(resolvedProperty, map);
                                }
                                map.put(index, value);
                            }
                        }
                    } else {

                        Map entries = resolveEntriesForKey(resolvedProperty, true);
                        if (entries != null) {
                            entries.put(resolvedProperty, value);
                        }
                    }
                }
            }
        }
    }

    private List<String> resolvePropertiesForConvention(String property, PropertySource.PropertyConvention convention) {
        switch (convention) {
            case ENVIRONMENT_VARIABLE:
                List<String> properties = new ArrayList<>();
                String[] tokens = property.split("_");

                StringBuilder path = new StringBuilder();
                int len = tokens.length;
                if (len > 1) {
<<<<<<< HEAD

=======
>>>>>>> 0dce8211
                    for (int i = 0; i < len; i++) {
                        String token = tokens[i];
                        if (i < (len - 1)) {
                            path.append(token.toLowerCase(Locale.ENGLISH)).append('.');
                            String[] subTokens = Arrays.copyOfRange(tokens, i + 1, len);
                            properties.add(path + Arrays.stream(subTokens).map(s -> s.toLowerCase(Locale.ENGLISH)).collect(Collectors.joining("")));
                        }
                    }
                } else {
                    return Collections.singletonList(property.toLowerCase(Locale.ENGLISH));
                }
                return properties;
            default:
                return Arrays.asList(property, property.toLowerCase(Locale.ENGLISH));
        }
    }

<<<<<<< HEAD

=======
>>>>>>> 0dce8211
    protected Map<String, Object> resolveEntriesForKey(String name, boolean allowCreate) {
        Map<String, Object> entries = null;
        if (name.length() == 0) {
            return null;
        }
        char firstChar = name.charAt(0);
        if (Character.isLetter(firstChar)) {
            int index = ((int) firstChar) - 65;
            if (index < catalog.length && index > 0) {
                entries = catalog[index];
                if (allowCreate && entries == null) {
                    entries = new LinkedHashMap<>(5);
                    catalog[index] = entries;
                }
            }
        }
        return entries;
    }

    private String trimIndex(String name) {
        int i = name.indexOf('[');
        if (i > -1 && name.endsWith("]")) {
            name = name.substring(0, i);
        }
        return name;
    }
}<|MERGE_RESOLUTION|>--- conflicted
+++ resolved
@@ -1,9 +1,5 @@
 /*
-<<<<<<< HEAD
- * Copyright 2017 original authors
-=======
  * Copyright 2017-2018 original authors
->>>>>>> 0dce8211
  *
  * Licensed under the Apache License, Version 2.0 (the "License");
  * you may not use this file except in compliance with the License.
@@ -258,16 +254,12 @@
         return value;
     }
 
-<<<<<<< HEAD
-
-=======
->>>>>>> 0dce8211
+
     protected Properties resolveSubProperties(String name, Map<String, Object> entries) {
         // special handling for maps for resolving sub keys
         Properties properties = new Properties();
         String prefix = name + '.';
         entries.entrySet().stream()
-<<<<<<< HEAD
                 .filter(map -> map.getKey().startsWith(prefix))
                 .forEach(entry -> {
                     Object value = entry.getValue();
@@ -276,16 +268,6 @@
                         properties.put(key, resolvePlaceHoldersIfNecessary(value.toString()));
                     }
                 });
-=======
-            .filter(map -> map.getKey().startsWith(prefix))
-            .forEach(entry -> {
-                Object value = entry.getValue();
-                if (value != null) {
-                    String key = entry.getKey().substring(prefix.length());
-                    properties.put(key, resolvePlaceHoldersIfNecessary(value.toString()));
-                }
-            });
->>>>>>> 0dce8211
 
         return properties;
     }
@@ -371,10 +353,6 @@
                 StringBuilder path = new StringBuilder();
                 int len = tokens.length;
                 if (len > 1) {
-<<<<<<< HEAD
-
-=======
->>>>>>> 0dce8211
                     for (int i = 0; i < len; i++) {
                         String token = tokens[i];
                         if (i < (len - 1)) {
@@ -392,10 +370,7 @@
         }
     }
 
-<<<<<<< HEAD
-
-=======
->>>>>>> 0dce8211
+
     protected Map<String, Object> resolveEntriesForKey(String name, boolean allowCreate) {
         Map<String, Object> entries = null;
         if (name.length() == 0) {
