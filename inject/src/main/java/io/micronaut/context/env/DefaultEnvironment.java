--- conflicted
+++ resolved
@@ -884,18 +884,12 @@
         return changes;
     }
 
-<<<<<<< HEAD
     private void diffMap(
         Map<String, DefaultPropertyEntry> map,
         Map<String, DefaultPropertyEntry> newMap,
         Map<String, Object> changes) {
         Map<String, DefaultPropertyEntry> remainingMap = new LinkedHashMap<>(map);
         for (Map.Entry<String, DefaultPropertyEntry> entry : newMap.entrySet()) {
-=======
-    private void diffMap(Map<String, Object> map, Map<String, Object> newMap, Map<String, Object> changes) {
-        Map<String, Object> remainingMap = new LinkedHashMap<>(map);
-        for (Map.Entry<String, Object> entry : newMap.entrySet()) {
->>>>>>> 5664737f
             String key = entry.getKey();
             Object newValue = entry.getValue().value();
             if (!map.containsKey(key)) {
@@ -915,11 +909,7 @@
             }
         }
         remainingMap.forEach((key, value) -> {
-<<<<<<< HEAD
             changes.put(key, value.value());
-=======
-            changes.put(key, value);
->>>>>>> 5664737f
         });
     }
 
