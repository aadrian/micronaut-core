--- conflicted
+++ resolved
@@ -70,8 +70,6 @@
         return propertyResolver.getProperty(NameUtils.hyphenate(key), targetType, defaultValue);
     }
 
-<<<<<<< HEAD
-=======
     /**
      * Return the property value converted to a class loaded by
      * the current thread context class loader.
@@ -81,7 +79,6 @@
      * @param <T> The class type
      * @return The class value
      */
->>>>>>> df0a349f
     @Deprecated
     public <T> Class<T> getPropertyAsClass(String key, Class<T> targetType) {
         Optional<String> property = propertyResolver.getProperty(NameUtils.hyphenate(key), String.class);
